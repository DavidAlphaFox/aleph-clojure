--- conflicted
+++ resolved
@@ -8,14 +8,10 @@
     [aleph.netty :as netty]
     [byte-streams :as bs]
     [aleph.http :as http]
-<<<<<<< HEAD
+    [aleph.http.core :as http-core]
     [clojure.tools.logging :as log])
   (:import
    [java.util.concurrent TimeoutException]))
-=======
-    [aleph.http.core :as http-core]
-    [clojure.tools.logging :as log]))
->>>>>>> 06f14d57
 
 (netty/leak-detector-level! :paranoid)
 
@@ -137,7 +133,6 @@
       (is (= "hello raw handler 2" @(s/try-take! c 5e3))))
     (is (= 400 (:status @(http/get "http://localhost:8081" {:throw-exceptions false}))))))
 
-<<<<<<< HEAD
 (defn handshake-timeout-handler [_]
   (time/in 2000 (fn [] {:status 200})))
 
@@ -146,7 +141,7 @@
     (let [c (http/websocket-client "ws://localhost:8080"
                                    {:handshake-timeout 1000})]
       (is (thrown? TimeoutException @c)))))
-=======
+
 (defmacro with-closed [client & body]
   `(let [closed# (d/deferred)]
      (s/on-closed ~client (fn [] (d/success! closed# true)))
@@ -243,5 +238,4 @@
                           websocket-close-msg]}
                   (-> client s/description :sink)]
               (is (<= 4000  websocket-close-code 4010))
-              (is (= "" websocket-close-msg)))))))))
->>>>>>> 06f14d57
+              (is (= "" websocket-close-msg)))))))))