--- conflicted
+++ resolved
@@ -9,14 +9,10 @@
     [byte-streams :as bs]
     [aleph.http :as http]
     [aleph.http.core :as http-core]
-<<<<<<< HEAD
-    [clojure.tools.logging :as log])
+    [clojure.tools.logging :as log]
+    [clojure.string :as str])
   (:import
    [java.util.concurrent TimeoutException]))
-=======
-    [clojure.tools.logging :as log]
-    [clojure.string :as str]))
->>>>>>> 8c94cf33
 
 (netty/leak-detector-level! :paranoid)
 
