(ns aleph.http
  (:refer-clojure :exclude [get])
  (:require
    [clojure.string :as str]
    [manifold.deferred :as d]
    [manifold.executor :as executor]
    [aleph.flow :as flow]
    [aleph.http
     [server :as server]
     [client :as client]
     [client-middleware :as middleware]]
    [aleph.netty :as netty])
  (:import
    [io.aleph.dirigiste Pools]
    [aleph.utils
     PoolTimeoutException
     ConnectionTimeoutException
     RequestTimeoutException
     ReadTimeoutException]
    [java.net
     URI
     InetSocketAddress]
    [java.util.concurrent
     TimeoutException]))

(defn start-server
  "Starts an HTTP server using the provided Ring `handler`.  Returns a server object which can be stopped
   via `java.io.Closeable.close()`, and whose port can be discovered with `aleph.netty/port`.


   |:---------|:-------------
   | `port` | the port the server will bind to.  If `0`, the server will bind to a random port.
   | `socket-address` |  a `java.net.SocketAddress` specifying both the port and interface to bind to.
   | `bootstrap-transform` | a function that takes an `io.netty.bootstrap.ServerBootstrap` object, which represents the server, and modifies it.
   | `ssl-context` | an `io.netty.handler.ssl.SslContext` object if an SSL connection is desired |
   | `pipeline-transform` | a function that takes an `io.netty.channel.ChannelPipeline` object, which represents a connection, and modifies it.
   | `executor` | a `java.util.concurrent.Executor` which is used to handle individual requests.  To avoid this indirection you may specify `:none`, but in this case extreme care must be taken to avoid blocking operations on the handler's thread.
   | `shutdown-executor?` | if `true`, the executor will be shut down when `.close()` is called on the server, defaults to `true`.
   | `request-buffer-size` | the maximum body size, in bytes, which the server will allow to accumulate before invoking the handler, defaults to `16384`.  This does *not* represent the maximum size request the server can handle (which is unbounded), and is only a means of maximizing performance.
   | `raw-stream?` | if `true`, bodies of requests will not be buffered at all, and will be represented as Manifold streams of `io.netty.buffer.ByteBuf` objects rather than as an `InputStream`.  This will minimize copying, but means that care must be taken with Netty's buffer reference counting.  Only recommended for advanced users.
   | `rejected-handler` | a spillover request-handler which is invoked when the executor's queue is full, and the request cannot be processed.  Defaults to a `503` response.
   | `max-initial-line-length` | the maximum characters that can be in the initial line of the request, defaults to `4096`
   | `max-header-size` | the maximum characters that can be in a single header entry of a request, defaults to `8192`
   | `max-chunk-size` | the maximum characters that can be in a single chunk of a streamed request, defaults to `8192`
   | `compression?` | when `true` enables http compression, defaults to `false`"
  [handler
   {:keys [port socket-address executor raw-stream? bootstrap-transform pipeline-transform ssl-context request-buffer-size shutdown-executor? rejected-handler]
    :as options}]
  (server/start-server handler options))

(defn- create-connection
  "Returns a deferred that yields a function which, given an HTTP request, returns
   a deferred representing the HTTP response.  If the server disconnects, all responses
   will be errors, and a new connection must be created."
  [^URI uri options middleware on-closed]
  (let [scheme (.getScheme uri)
        ssl? (= "https" scheme)
        response-executor (:response-executor options)]
    (-> (client/http-connection
          (InetSocketAddress.
            (.getHost uri)
            (int
              (or
                (when (pos? (.getPort uri)) (.getPort uri))
                (if ssl? 443 80))))
          ssl?
          (if on-closed
            (assoc options :on-closed on-closed)
            options))

      (d/chain' middleware))))

(def ^:private connection-stats-callbacks (atom #{}))

(defn register-connection-stats-callback
  "Registers a callback which will be called with connection-pool stats."
  [c]
  (swap! connection-stats-callbacks conj c))

(defn unregister-connection-stats-callback
  "Unregisters a previous connection-pool stats callback."
  [c]
  (swap! connection-stats-callbacks disj c))

(def default-response-executor
  (flow/utilization-executor 0.9 256 {:onto? false}))

(defn connection-pool
  "Returns a connection pool which can be used as an argument in `request`.

   |:---|:---
   | `connections-per-host` | the maximum number of simultaneous connections to any host
   | `total-connections` | the maximum number of connections across all hosts
   | `target-utilization` | the target utilization of connections per host, within `[0,1]`, defaults to `0.9`
   | `stats-callback` | an optional callback which is invoked with a map of hosts onto usage statistics every ten seconds
   | `max-queue-size` | the maximum number of pending acquires from the pool that are allowed before `acquire` will start to throw a `java.util.concurrent.RejectedExecutionException`, defaults to `65536`
   | `control-period` | the interval, in milliseconds, between use of the controller to adjust the size of the pool, defaults to `60000`
   | `dns-options` | an optional map with async DNS resolver settings, for more information check `aleph.netty/dns-resolver-group`. When set, ignores `name-resolver` setting from `connection-options` in favor of shared DNS resolver instace

   the `connection-options` are a map describing behavior across all connections:

   |:---|:---
   | `ssl-context` | an `io.netty.handler.ssl.SslContext` object, only required if a custom context is required
   | `local-address` | an optional `java.net.SocketAddress` describing which local interface should be used
   | `bootstrap-transform` | a function that takes an `io.netty.bootstrap.ServerBootstrap` object, which represents the server, and modifies it.
   | `pipeline-transform` | a function that takes an `io.netty.channel.ChannelPipeline` object, which represents a connection, and modifies it.
   | `insecure?` | if `true`, ignores the certificate for any `https://` domains
   | `response-buffer-size` | the amount of the response, in bytes, that is buffered before the request returns, defaults to `65536`.  This does *not* represent the maximum size response that the client can handle (which is unbounded), and is only a means of maximizing performance.
   | `keep-alive?` | if `true`, attempts to reuse connections for multiple requests, defaults to `true`.
   | `raw-stream?` | if `true`, bodies of responses will not be buffered at all, and represented as Manifold streams of `io.netty.buffer.ByteBuf` objects rather than as an `InputStream`.  This will minimize copying, but means that care must be taken with Netty's buffer reference counting.  Only recommended for advanced users.
   | `max-header-size` | the maximum characters that can be in a single header entry of a response, defaults to `8192`
   | `max-chunk-size` | the maximum characters that can be in a single chunk of a streamed response, defaults to `8192`
<<<<<<< HEAD
   | `proxy-options` | a map to specify proxy settings. HTTP, SOCKS4 and SOCKS5 proxies are supported. Note, that when using proxy `connections-per-host` configuration is still applied to the target host disregarding tunneling settings. If you need to limit number of connections to the proxy itself use `total-connections` setting.

   Supported `proxy-options` are

   |:---|:---
   | `host` | host of the proxy server
   | `port` | an optional port to establish connection (defaults to 80 for http and 1080 for socks proxies)
   | `protocol` | one of `:http`, `:socks4` or `:socks5` (defaults to `:http`)
   | `user` | an optional auth username
   | `password` | an optional auth password
   | `http-headers` | (HTTP proxy only) an optional map to set additional HTTP headers when establishing connection to the proxy server
   | `tunnel?` | (HTTP proxy only) if `true`, sends HTTP CONNECT to the proxy and waits for the 'HTTP/1.1 200 OK' response before sending any subsequent requests. Defaults to `false`. When using authorization or specifying additional headers uses tunneling disregarding this setting."
=======
   | `name-resolver` | specify the mechanism to resolve the address of the unresolved named address. When not set or equals to `:default`, JDK's built-in domain name lookup mechanism is used (blocking). Set to`:noop` not to resolve addresses or pass an instance of `io.netty.resolver.AddressResolverGroup` you need. Note, that if the appropriate connection-pool is created with dns-options shared DNS resolver would be used"
>>>>>>> a8ee321f
  [{:keys [connections-per-host
           total-connections
           target-utilization
           connection-options
           dns-options
           stats-callback
           control-period
           middleware
           max-queue-size]
    :or {connections-per-host 8
         total-connections 1024
         target-utilization 0.9
         control-period 60000
         middleware middleware/wrap-request
         max-queue-size 65536}}]
  (let [conn-options' (cond-> connection-options
                        (some? dns-options)
                        (assoc :name-resolver (netty/dns-resolver-group dns-options)))
        p (promise)
        pool (flow/instrumented-pool
               {:generate (fn [host]
                            (let [c (promise)
                                  conn (create-connection
                                         host
                                         conn-options'
                                         middleware
                                         #(flow/dispose @p host [@c]))]
                              (deliver c conn)
                              [conn]))
                :destroy (fn [_ c]
                           (d/chain' c
                             first
                             client/close-connection))
                :control-period control-period
                :max-queue-size max-queue-size
                :controller (Pools/utilizationController
                              target-utilization
                              connections-per-host
                              total-connections)
                :stats-callback stats-callback})]
    @(deliver p pool)))

(def default-connection-pool
  (connection-pool
    {:stats-callback
     (fn [s]
       (doseq [c @connection-stats-callbacks]
         (c s)))}))

(defn websocket-client
  "Given a url, returns a deferred which yields a duplex stream that can be used to
   communicate with a server over the WebSocket protocol.

   |:---|:---
   | `raw-stream?` | if `true`, the connection will emit raw `io.netty.buffer.ByteBuf` objects rather than strings or byte-arrays.  This will minimize copying, but means that care must be taken with Netty's buffer reference counting.  Only recommended for advanced users.
   | `insecure?` | if `true`, the certificates for `wss://` will be ignored.
   | `extensions?` | if `true`, the websocket extensions will be supported.
   | `sub-protocols` | a string with a comma seperated list of supported sub-protocols.
   | `headers` | the headers that should be included in the handshake
   | `max-frame-payload` | maximum allowable frame payload length, in bytes, defaults to 65536.
   | `max-frame-size` | maximum aggregate message size, in bytes, defaults to 1048576."
  ([url]
    (websocket-client url nil))
  ([url {:keys [raw-stream? insecure? sub-protocols extensions? headers max-frame-payload max-frame-size] :as options}]
    (client/websocket-connection url options)))

(defn websocket-connection
  "Given an HTTP request that can be upgraded to a WebSocket connection, returns a
   deferred which yields a duplex stream that can be used to communicate with the
   client over the WebSocket protocol.

   |:---|:---
   | `raw-stream?` | if `true`, the connection will emit raw `io.netty.buffer.ByteBuf` objects rather than strings or byte-arrays.  This will minimize copying, but means that care must be taken with Netty's buffer reference counting.  Only recommended for advanced users.
   | `headers` | the headers that should be included in the handshake
   | `max-frame-payload` | maximum allowable frame payload length, in bytes, defaults to 65536.
   | `max-frame-size` | maximum aggregate message size, in bytes, defaults to 1048576.
   | `allow-extensions?` | if true, allows extensions to the WebSocket protocol"
  ([req]
    (websocket-connection req nil))
  ([req {:keys [raw-stream? headers max-frame-payload max-frame-size allow-extensions?] :as options}]
    (server/initialize-websocket-handler req options)))

(let [maybe-timeout! (fn [d timeout] (when d (d/timeout! d timeout)))]
  (defn request
    "Takes an HTTP request, as defined by the Ring protocol, with the extensions defined
     by [clj-http](https://github.com/dakrone/clj-http), and returns a deferred representing
     the HTTP response.  Also allows for a custom `pool` or `middleware` to be defined.

     |:---|:---
     | `pool` | a custom connection pool
     | `middleware` | custom client middleware for the request
     | `pool-timeout` | timeout in milliseconds for the pool to generate a connection
     | `connection-timeout` | timeout in milliseconds for the connection to become established
     | `request-timeout` | timeout in milliseconds for the arrival of a response over the established connection
     | `read-timeout` | timeout in milliseconds for the response to be completed"
    [{:keys [pool
             middleware
             pool-timeout
             response-executor
             connection-timeout
             request-timeout
             read-timeout
             follow-redirects?]
      :or {pool default-connection-pool
           response-executor default-response-executor
           middleware identity
           connection-timeout 6e4 ;; 60 seconds
           follow-redirects? true}
      :as req}]

    (executor/with-executor response-executor
      ((middleware
         (fn [req]
           (let [k (client/req->domain req)
                 start (System/currentTimeMillis)]

             ;; acquire a connection
             (-> (flow/acquire pool k)
               (maybe-timeout! pool-timeout)

               ;; pool timeout triggered
               (d/catch' TimeoutException
                 (fn [^Throwable e]
                   (d/error-deferred (PoolTimeoutException. e))))

               (d/chain'
                 (fn [conn]

                   ;; get the wrapper for the connection, which may or may not be realized yet
                   (-> (first conn)

                     (maybe-timeout! connection-timeout)

                     ;; connection timeout triggered, dispose of the connetion
                     (d/catch' TimeoutException
                       (fn [^Throwable e]
                         (flow/dispose pool k conn)
                         (d/error-deferred (ConnectionTimeoutException. e))))

                     ;; connection failed, bail out
                     (d/catch'
                       (fn [e]
                         (flow/dispose pool k conn)
                         (d/error-deferred e)))

                     ;; actually make the request now
                     (d/chain'

                       (fn [conn']

                         (when-not (nil? conn')
                           (let [end (System/currentTimeMillis)]
                             (-> (conn' req)
                               (maybe-timeout! request-timeout)

                               ;; request timeout triggered, dispose of the connection
                               (d/catch' TimeoutException
                                 (fn [^Throwable e]
                                   (flow/dispose pool k conn)
                                   (d/error-deferred (RequestTimeoutException. e))))
                               
                               ;; request failed, dispose of the connection
                               (d/catch'
                                 (fn [e]
                                   (flow/dispose pool k conn)
                                   (d/error-deferred e)))

                               ;; clean up the response
                               (d/chain'
                                 (fn [rsp]

                                   ;; only release the connection back once the response is complete
                                   (-> (:aleph/complete rsp)
                                     (maybe-timeout! read-timeout)

                                     (d/catch' TimeoutException
                                       (fn [^Throwable e]
                                         (flow/dispose pool k conn)
                                         (d/error-deferred (ReadTimeoutException. e))))

                                     (d/chain'
                                      (fn [early?]
                                        (if (or early?
                                                (not (:aleph/keep-alive? rsp))
                                                (<= 400 (:status rsp)))
                                          (flow/dispose pool k conn)
                                          (flow/release pool k conn)))))
                                   (-> rsp
                                     (dissoc :aleph/complete)
                                     (assoc :connection-time (- end start)))))))))

                       (fn [rsp]
                         (->> rsp
                              (middleware/handle-cookies req)
                              (middleware/handle-redirects request req)))))))))))
        req))))

(defn- req
  ([method url]
    (req method url nil))
  ([method url options]
    (request
      (assoc options
        :request-method method
        :url url))))

(def ^:private arglists
  '[[url]
    [url
     {:keys [pool middleware headers body multipart]
      :or {pool default-connection-pool
           middleware identity}
      :as options}]])

(defmacro ^:private def-http-method [method]
  `(do
     (def ~method (partial req ~(keyword method)))
     (alter-meta! (resolve '~method) assoc
       :doc ~(str "Makes a " (str/upper-case (str method)) " request, returns a deferred representing
   the response.

   |:---|:---
   | `pool` | the `connection-pool` that should be used, defaults to the `default-connection-pool`
   | `middleware` | any additional middleware that should be used for handling requests and responses
   | `headers` | the HTTP headers for the request
   | `body` | an optional body, which should be coercable to a byte representation via [byte-streams](https://github.com/ztellman/byte-streams)
   | `multipart` | a vector of bodies")
       :arglists arglists)))

(def-http-method get)
(def-http-method post)
(def-http-method put)
(def-http-method patch)
(def-http-method options)
(def-http-method trace)
(def-http-method head)
(def-http-method delete)
(def-http-method connect)

(defn get-all
  "Given a header map from an HTTP request or response, returns a collection of values associated with the key,
   rather than a comma-delimited string."
  [^aleph.http.core.HeaderMap headers ^String k]
  (-> headers ^io.netty.handler.codec.http.HttpHeaders (.headers) (.getAll k)))<|MERGE_RESOLUTION|>--- conflicted
+++ resolved
@@ -110,7 +110,7 @@
    | `raw-stream?` | if `true`, bodies of responses will not be buffered at all, and represented as Manifold streams of `io.netty.buffer.ByteBuf` objects rather than as an `InputStream`.  This will minimize copying, but means that care must be taken with Netty's buffer reference counting.  Only recommended for advanced users.
    | `max-header-size` | the maximum characters that can be in a single header entry of a response, defaults to `8192`
    | `max-chunk-size` | the maximum characters that can be in a single chunk of a streamed response, defaults to `8192`
-<<<<<<< HEAD
+   | `name-resolver` | specify the mechanism to resolve the address of the unresolved named address. When not set or equals to `:default`, JDK's built-in domain name lookup mechanism is used (blocking). Set to`:noop` not to resolve addresses or pass an instance of `io.netty.resolver.AddressResolverGroup` you need. Note, that if the appropriate connection-pool is created with dns-options shared DNS resolver would be used
    | `proxy-options` | a map to specify proxy settings. HTTP, SOCKS4 and SOCKS5 proxies are supported. Note, that when using proxy `connections-per-host` configuration is still applied to the target host disregarding tunneling settings. If you need to limit number of connections to the proxy itself use `total-connections` setting.
 
    Supported `proxy-options` are
@@ -123,9 +123,7 @@
    | `password` | an optional auth password
    | `http-headers` | (HTTP proxy only) an optional map to set additional HTTP headers when establishing connection to the proxy server
    | `tunnel?` | (HTTP proxy only) if `true`, sends HTTP CONNECT to the proxy and waits for the 'HTTP/1.1 200 OK' response before sending any subsequent requests. Defaults to `false`. When using authorization or specifying additional headers uses tunneling disregarding this setting."
-=======
-   | `name-resolver` | specify the mechanism to resolve the address of the unresolved named address. When not set or equals to `:default`, JDK's built-in domain name lookup mechanism is used (blocking). Set to`:noop` not to resolve addresses or pass an instance of `io.netty.resolver.AddressResolverGroup` you need. Note, that if the appropriate connection-pool is created with dns-options shared DNS resolver would be used"
->>>>>>> a8ee321f
+   "
   [{:keys [connections-per-host
            total-connections
            target-utilization
