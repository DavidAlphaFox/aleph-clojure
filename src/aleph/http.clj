--- conflicted
+++ resolved
@@ -232,13 +232,9 @@
    | `max-frame-payload` | maximum allowable frame payload length, in bytes, defaults to `65536`.
    | `max-frame-size` | maximum aggregate message size, in bytes, defaults to `1048576`.
    | `bootstrap-transform` | an optional function that takes an `io.netty.bootstrap.Bootstrap` object and modifies it.
-<<<<<<< HEAD
-   | `epoll?` | if `true`, uses `epoll` when available, defaults to `false`.
-   | `handshake-timeout` | timeout in milliseconds to finish handshake, defaults to 60000.
-=======
    | `epoll?` | if `true`, uses `epoll` transport when available, defaults to `false`
    | `kqueue?` | if `true`, uses `KQueue` transport when available, defaults to `false`
->>>>>>> 8c94cf33
+   | `handshake-timeout` | timeout in milliseconds to finish handshake, defaults to 60000.
    | `heartbeats` | optional configuration to send Ping frames to the server periodically (if the connection is idle), configuration keys are `:send-after-idle` (in milliseconds), `:payload` (optional, empty frame by default) and `:timeout` (optional, to close the connection if Pong is not received after specified timeout)."
   ([url]
     (websocket-client url nil))
