--- conflicted
+++ resolved
@@ -13,14 +13,10 @@
     [io.netty.channel
      Channel
      ChannelHandler
-<<<<<<< HEAD
      ChannelPipeline]
     [io.netty.handler.ssl
      SslHandler]
     [io.netty.handler.logging LoggingHandler]))
-=======
-     ChannelPipeline]))
->>>>>>> d3dc2e98
 
 (p/def-derived-map TcpConnection [^Channel ch]
   :server-name (netty/channel-server-name ch)
