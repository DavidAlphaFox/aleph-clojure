(def netty-version "4.1.51.Final")

(def netty-modules
  '[transport
    [transport-native-epoll "linux-x86_64"]
    [transport-native-kqueue "osx-x86_64"]
    codec
    codec-http
    handler
    handler-proxy
    resolver
    resolver-dns])

(defn netty-module [version name]
  (let [[name classifier] (if (vector? name) name [name nil])
        s (symbol "io.netty" (str "netty-" name))]
    (if (nil? classifier)
      (vector s version)
      (vector s version :classifier classifier))))

(def other-dependencies
  '[[org.clojure/tools.logging "1.1.0" :exclusions [org.clojure/clojure]]
    [manifold "0.1.9-alpha3"]
    [byte-streams "0.2.5-alpha2"]
    [potemkin "0.4.5"]])

(defproject aleph "0.4.7-alpha6"
  :description "a framework for asynchronous communication"
  :repositories {"jboss" "https://repository.jboss.org/nexus/content/groups/public/"
                 "sonatype-oss-public" "https://oss.sonatype.org/content/groups/public/"}
  :license {:name "MIT License"}
  :dependencies ~(concat
                   other-dependencies
<<<<<<< HEAD
                   (map (partial netty-module netty-version) netty-modules))
  :profiles {:dev {:dependencies [[org.clojure/clojure "1.9.0"]
                                  [criterium "0.4.4"]
                                  [cheshire "5.8.1"]
                                  [org.slf4j/slf4j-simple "1.7.25"]
                                  [com.cognitect/transit-clj "0.8.309"]]}}
=======
                   (map
                     #(vector (symbol "io.netty" (str "netty-" %)) netty-version)
                     netty-modules))
  :profiles {:dev {:dependencies [[org.clojure/clojure "1.10.1"]
                                  [criterium "0.4.6"]
                                  [cheshire "5.10.0"]
                                  [org.slf4j/slf4j-simple "1.7.30"]
                                  [com.cognitect/transit-clj "1.0.324"]]}}
>>>>>>> 01fe8695
  :codox {:src-dir-uri "https://github.com/ztellman/aleph/tree/master/"
          :src-linenum-anchor-prefix "L"
          :defaults {:doc/format :markdown}
          :include [aleph.tcp
                    aleph.udp
                    aleph.http
                    aleph.flow]
          :output-dir "doc"}
  :plugins [[lein-codox "0.10.7"]
            [lein-jammin "0.1.1"]
            [lein-marginalia "0.9.1"]
            [ztellman/lein-cljfmt "0.1.10"]]
  :java-source-paths ["src/aleph/utils"]
  :javac-options ["-target" "1.7", "-source" "1.7"]
  :cljfmt {:indents {#".*" [[:inner 0]]}}
  :test-selectors {:default #(not
                               (some #{:benchmark :stress}
                                 (cons (:tag %) (keys %))))
                   :benchmark :benchmark
                   :stress :stress
                   :all (constantly true)}
  :jvm-opts ^:replace ["-server"
                       "-Xmx2g"
                       "-XX:+HeapDumpOnOutOfMemoryError"
                       #_"-XX:+PrintCompilation"
                       #_"-XX:+UnlockDiagnosticVMOptions"
                       #_"-XX:+PrintInlining"]
  :global-vars {*warn-on-reflection* true})<|MERGE_RESOLUTION|>--- conflicted
+++ resolved
@@ -31,23 +31,12 @@
   :license {:name "MIT License"}
   :dependencies ~(concat
                    other-dependencies
-<<<<<<< HEAD
                    (map (partial netty-module netty-version) netty-modules))
-  :profiles {:dev {:dependencies [[org.clojure/clojure "1.9.0"]
-                                  [criterium "0.4.4"]
-                                  [cheshire "5.8.1"]
-                                  [org.slf4j/slf4j-simple "1.7.25"]
-                                  [com.cognitect/transit-clj "0.8.309"]]}}
-=======
-                   (map
-                     #(vector (symbol "io.netty" (str "netty-" %)) netty-version)
-                     netty-modules))
   :profiles {:dev {:dependencies [[org.clojure/clojure "1.10.1"]
                                   [criterium "0.4.6"]
                                   [cheshire "5.10.0"]
                                   [org.slf4j/slf4j-simple "1.7.30"]
                                   [com.cognitect/transit-clj "1.0.324"]]}}
->>>>>>> 01fe8695
   :codox {:src-dir-uri "https://github.com/ztellman/aleph/tree/master/"
           :src-linenum-anchor-prefix "L"
           :defaults {:doc/format :markdown}
