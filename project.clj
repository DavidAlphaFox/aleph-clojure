<<<<<<< HEAD
(defproject aleph "0.2.1-SNAPSHOT"
=======
(defproject aleph "0.2.0"
>>>>>>> 212a1f5f
  :description "a framework for asynchronous communication"
  :repositories {"jboss" "http://repository.jboss.org/nexus/content/groups/public/"}
  :license {:name "Eclipse Public License - v 1.0"
            :url "http://www.eclipse.org/legal/epl-v10.html"
            :distribution :repo}
  :dependencies [[org.clojure/clojure "1.3.0"]
                 [org.clojure/tools.logging "0.2.3"]
                 [org.clojure/data.json "0.1.1"]
                 [org.clojure.contrib/prxml "1.3.0-alpha4"]
                 [org.clojure.contrib/seq "1.3.0-alpha4"]
                 [org.jboss.netty/netty "3.2.5.Final"]
                 [clj-http "0.1.3"]
<<<<<<< HEAD
                 [lamina "0.4.1-SNAPSHOT"]
                 [gloss "0.2.1-SNAPSHOT"]
=======
                 [lamina "0.4.0"]
                 [gloss "0.2.0"]
>>>>>>> 212a1f5f
                 [user-agent-utils "1.2.3"]
                 [potemkin "0.1.1-SNAPSHOT"]]
  :jvm-opts ["-server" "-XX:+UseConcMarkSweepGC"])<|MERGE_RESOLUTION|>--- conflicted
+++ resolved
@@ -1,8 +1,4 @@
-<<<<<<< HEAD
-(defproject aleph "0.2.1-SNAPSHOT"
-=======
-(defproject aleph "0.2.0"
->>>>>>> 212a1f5f
+(aleph "0.2.1-SNAPSHOT"
   :description "a framework for asynchronous communication"
   :repositories {"jboss" "http://repository.jboss.org/nexus/content/groups/public/"}
   :license {:name "Eclipse Public License - v 1.0"
@@ -15,13 +11,8 @@
                  [org.clojure.contrib/seq "1.3.0-alpha4"]
                  [org.jboss.netty/netty "3.2.5.Final"]
                  [clj-http "0.1.3"]
-<<<<<<< HEAD
                  [lamina "0.4.1-SNAPSHOT"]
                  [gloss "0.2.1-SNAPSHOT"]
-=======
-                 [lamina "0.4.0"]
-                 [gloss "0.2.0"]
->>>>>>> 212a1f5f
                  [user-agent-utils "1.2.3"]
                  [potemkin "0.1.1-SNAPSHOT"]]
   :jvm-opts ["-server" "-XX:+UseConcMarkSweepGC"])